<<<<<<< HEAD
# .github/workflows/build_wheels.yml
=======
>>>>>>> 009e3890
name: Build Python Wheels

on:
  push:
    branches:
      - main
<<<<<<< HEAD
      - fix-windows-build
      - develop
    paths-ignore: # Only trigger if these paths are NOT changed
      - '**.md' # Ignore Markdown files (like README.md)
      - 'docs/**' # Ignore changes in the docs folder
      - 'LICENSE' # Ignore license file changes
      - '.github/workflows/README.md' # Specific workflow README
=======
      - develop
>>>>>>> 009e3890
  pull_request:
    branches:
      - main
      - fix-windows-build
      - develop
<<<<<<< HEAD
    paths-ignore: # Only trigger if these paths are NOT changed
      - '**.md' # Ignore Markdown files (like README.md)
      - 'docs/**' # Ignore changes in the docs folder
      - 'LICENSE' # Ignore license file changes
  workflow_dispatch: # Allows manual triggering from the GitHub Actions UI
=======
  workflow_dispatch:
>>>>>>> 009e3890

jobs:
  build_wheels:
    name: Build wheels on ${{ matrix.os }}
    runs-on: ${{ matrix.os }}
<<<<<<< HEAD
    timeout-minutes: 120 # Set a higher timeout for the job (e.g., 120 minutes)
    permissions:
      contents: read
      packages: write # Crucial for pushing to GitHub Packages
    strategy:
      matrix:
        os: [macos-latest, ubuntu-latest, windows-latest]
      fail-fast: false # Ensures all jobs run even if one fails
    env:
      # Define VCPKG_ROOT for Windows (used in Windows-specific steps)
      VCPKG_ROOT: ${{ github.workspace }}\vcpkg

      # --- Global CIBW environment variables (reintroduced) ---
      # These flags are intended to be set as environment variables, not in pyproject.toml.
      CIBW_FORCE_INSTALL: "1"
      CIBW_DEBUG: "1"
      CIBW_PRERELEASE_PYTHONS: "True"

=======
    timeout-minutes: 90 # Increased timeout to ensure the *initial* long build finishes
    strategy:
      matrix:
        os: [ubuntu-latest, macos-latest, windows-latest] # Uncomment these when ready
    
>>>>>>> 009e3890
    steps:
    - name: Checkout code
      uses: actions/checkout@v4
      with:
        fetch-depth: 0

    # --- Start Vcpkg Caching ---
    # Cache the vcpkg tool itself (cloned repository)
    - name: Cache vcpkg tool
      id: cache-vcpkg-tool
      uses: actions/cache@v4
      with:
        path: ${{ github.workspace }}/vcpkg
        key: ${{ runner.os }}-vcpkg-tool-${{ hashFiles('vcpkg/.git/HEAD') }} # Key changes if vcpkg repo updates
        restore-keys: |
          ${{ runner.os }}-vcpkg-tool-

    # Cache vcpkg's installed binary packages (pre-built RocksDB)
    - name: Cache vcpkg installed packages
      id: cache-vcpkg-installed
      uses: actions/cache@v4
      with:
        path: ${{ github.workspace }}/vcpkg/installed
        key: ${{ runner.os }}-vcpkg-installed-${{ hashFiles('vcpkg/vcpkg.exe') }}-${{ hashFiles('vcpkg/ports/rocksdb/portfile.cmake') }} # Key for installed packages
        restore-keys: |
          ${{ runner.os }}-vcpkg-installed-
    # --- End Vcpkg Caching ---

    - name: Set up Python
      uses: actions/setup-python@v5
      with:
<<<<<<< HEAD
        python-version: '3.x' # cibuildwheel will manage specific Python versions
        architecture: 'x64' # Ensure 64-bit Python is set up
=======
        python-version: '3.x'
>>>>>>> 009e3890

    - name: Install build dependencies
      run: |
        python -m pip install --upgrade pip
        pip install cibuildwheel

    # --- macOS Specific Steps ---
    - name: Install RocksDB (macOS)
      if: runner.os == 'macOS'
      run: |
        brew update
        brew install rocksdb

    - name: Get Homebrew prefix (macOS)
      if: runner.os == 'macOS'
      # Set BREW_PREFIX as an environment variable that cibuildwheel will pick up
      run: echo "BREW_PREFIX=$(brew --prefix)" >> $GITHUB_ENV
      shell: bash

    - name: Debug RocksDB Paths (macOS)
      if: runner.os == 'macOS'
      run: |
        echo "Homebrew prefix: ${{ env.BREW_PREFIX }}"
        echo "--- Listing contents of ${{ env.BREW_PREFIX }}/include/ ---"
        ls -R "${{ env.BREW_PREFIX }}/include/" | grep -E "rocksdb|db.h" || true
        echo "--- Listing contents of ${{ env.BREW_PREFIX }}/lib/ ---"
        ls -R "${{ env.BREW_PREFIX }}/lib/" | grep -E "rocksdb|librocksdb" || true
      shell: bash

    # --- Windows Specific Steps (Vcpkg and RocksDB Installation) ---
    - name: Export GitHub Actions cache environment variables (for Windows)
      uses: actions/github-script@v7
      if: runner.os == 'Windows'
<<<<<<< HEAD
      with:
        script: |
          core.exportVariable('ACTIONS_CACHE_URL', process.env.ACTIONS_CACHE_URL || '');
          core.exportVariable('ACTIONS_RUNTIME_TOKEN', process.env.ACTIONS_RUNTIME_TOKEN || '');

=======
      run: |
        # Only clone if vcpkg wasn't restored by cache
        if (-not (Test-Path -Path ".\vcpkg")) {
          git clone https://github.com/microsoft/vcpkg.git
        }
        # Bootstrap vcpkg
        .\vcpkg\bootstrap-vcpkg.bat -disableMetrics
        # Install rocksdb, leveraging the binary cache
        .\vcpkg\vcpkg.exe install rocksdb:x64-windows
      env:
        VCPKG_ROOT: ${{ github.workspace }}\vcpkg
        VCPKG_BINARY_SOURCES: "clear;x-gha,readwrite" # This enables GitHub Actions Cache for Vcpkg binaries
>>>>>>> 009e3890

    - name: Install RocksDB (Windows via vcpkg)
      if: runner.os == 'Windows'
      run: |
<<<<<<< HEAD
        # 1. Bootstrap vcpkg
        git clone https://github.com/microsoft/vcpkg.git "${{ env.VCPKG_ROOT }}"
        cmd /c "`"${{ env.VCPKG_ROOT }}\bootstrap-vcpkg.bat`" -disableMetrics"
        
        # 2. Get the path to the nuget.exe that vcpkg uses internally.
        # This command outputs the path directly to stdout.
        $NuGetExePath = & "${{ env.VCPKG_ROOT }}\vcpkg.exe" fetch nuget
        
        # Trim any whitespace, newlines, or quotation marks from the output.
        $NuGetExePath = $NuGetExePath.Trim()
        $NuGetExePath = $NuGetExePath.Trim('"')
        # Verify that the nuget.exe path was successfully retrieved.
        if (-not (Test-Path $NuGetExePath)) {
            Write-Error "Error: Vcpkg's nuget.exe not found at $NuGetExePath. Fetch command might have failed."
            exit 1
        }
        Write-Host "Vcpkg's nuget.exe path: $NuGetExePath"
        # 3. Define variables for NuGet feed configuration.
        $Owner = "${{ github.repository_owner }}"
        $FeedUrl = "https://nuget.pkg.github.com/$Owner/index.json"
        $Username = "$Owner"
        $Password = "${{ github.token }}"
        
        # 4. Add the 'github' source using vcpkg's nuget.exe.
        # This command modifies the default NuGet.Config for this user/environment,
        # which vcpkg's internal nuget.exe is likely to use.
        & "$NuGetExePath" sources add `
            -Name github `
            -Source "$FeedUrl" `
            -UserName "$Username" `
            -Password "$Password" `
            -ProtocolVersion 3 `
            -StorePasswordInClearText # Required for the GitHub token to work as a password.

    
        # 5. Determine the standard NuGet.Config location and add package source mapping.
        $NuGetConfigDir = Join-Path -Path $env:APPDATA -ChildPath "NuGet"
        $NuGetConfigFile = Join-Path -Path $NuGetConfigDir -ChildPath "NuGet.Config"
        New-Item -ItemType Directory -Path $NuGetConfigDir -Force | Out-Null
        Write-Host "Modifying NuGet.Config at: $NuGetConfigFile"

        [xml]$config = Get-Content -Path $NuGetConfigFile -Encoding UTF8
        $packageSourceMapping = $config.configuration.packageSourceMapping
        if (-not $packageSourceMapping) {
          $packageSourceMapping = $config.configuration.AppendChild($config.CreateElement("packageSourceMapping"))
        }

        # Clear any existing mappings to ensure a clean state
        $packageSourceMapping.RemoveAll()

        # A. Add the default nuget.org source if it doesn't exist
        $nugetSource = $config.configuration.packageSources.SelectSingleNode("add[@key='nuget.org']")
        if (-not $nugetSource) {
            $nugetSource = $config.CreateElement("add")
            $nugetSource.SetAttribute("key", "nuget.org")
            $nugetSource.SetAttribute("value", "https://api.nuget.org/v3/index.json")
            $config.configuration.packageSources.AppendChild($nugetSource)
        }

        # B. Define a mapping for the public nuget.org feed to be the default
        $publicSourceMapping = $packageSourceMapping.AppendChild($config.CreateElement("packageSource"))
        $publicSourceMapping.SetAttribute("key", "nuget.org")
        $catchAllPattern = $publicSourceMapping.AppendChild($config.CreateElement("package"))
        $catchAllPattern.SetAttribute("pattern", "*") # This is the crucial part

        # C. Define the mapping for your private GitHub feed
        $githubSourceMapping = $packageSourceMapping.AppendChild($config.CreateElement("packageSource"))
        $githubSourceMapping.SetAttribute("key", "github")
        $patterns = @(
          "rocksdb_x64-windows",
          "zlib_x64-windows",
          "lz4_x64-windows",
          "snappy_x64-windows",
          "vcpkg-cmake_x64-windows",
          "vcpkg-cmake-config_x64-windows"
        )
        foreach ($pattern in $patterns) {
          $packageNode = $githubSourceMapping.AppendChild($config.CreateElement("package"))
          $packageNode.SetAttribute("pattern", $pattern)
        }
        $config.Save($NuGetConfigFile)
    
        Write-Host "--- Raw content of NuGet.Config (after vcpkg's nuget.exe config) ---"
        Get-Content -Path $NuGetConfigFile -Raw
        Write-Host "----------------------------------"
    
        # 6. Install RocksDB using vcpkg
        & "${{ env.VCPKG_ROOT }}\vcpkg.exe" install rocksdb:x64-windows --debug
=======
        echo "--- Listing contents of VCPKG_ROOT include directory ---"
        dir "${{ env.VCPKG_ROOT }}\installed\x64-windows\include\rocksdb" /s || true
        echo "--- Listing contents of VCPKG_ROOT lib directory ---"
        dir "${{ env.VCPKG_ROOT }}\installed\x64-windows\lib" /s || true
        echo "--- Searching for db.h ---"
        Get-ChildItem -Path "${{ env.VCPKG_ROOT }}\installed\x64-windows\include" -Filter "db.h" -Recurse -ErrorAction SilentlyContinue | Select-Object FullName || true
        echo "--- Searching for rocksdb.lib/dll ---"
        Get-ChildItem -Path "${{ env.VCPKG_ROOT }}\installed\x64-windows\lib" -Filter "rocksdb*" -Recurse -ErrorAction SilentlyContinue | Select-Object FullName || true
>>>>>>> 009e3890
      shell: pwsh
      env:
        VCPKG_ROOT: ${{ github.workspace }}\vcpkg
        VCPKG_BINARY_SOURCES: "clear;nuget,github,readwrite"
        VCPKG_DEBUG: 1

    # --- Build Wheels Step ---
    - name: Build wheels
      run: cibuildwheel --output-dir wheelhouse
<<<<<<< HEAD
=======
      env:
        CIBW_BUILD_LINUX: "cp*-manylinux_x86_64"
        CIBW_SKIP: "*-musllinux_*"

        CIBW_BEFORE_BUILD_LINUX: |
          yum install -y rocksdb-devel snappy-devel lz4-devel zlib-devel bzip2-devel || \
          (apt-get update && apt-get install -y librocksdb-dev libsnappy-dev liblz4-dev zlib1g-dev libbz2-dev)
          echo "--- Debugging inside manylinux container after RocksDB install (via rpm -ql) ---"
          echo "Files installed by rocksdb-devel:"
          rpm -ql rocksdb-devel || true
          echo "Files installed by rocksdb (main library):"
          rpm -ql rocksdb || true
          echo "--- End rpm -ql output ---"

        CIBW_CFLAGS_LINUX: "-I/usr/include/"
        CIBW_LDFLAGS_LINUX: "-L/usr/lib/ -lrocksdb"

        CIBW_CFLAGS_MACOS: "-I${{ steps.brew_prefix.outputs.BREW_PREFIX }}/include/"
        CIBW_LDFLAGS_MACOS: "-L${{ steps.brew_prefix.outputs.BREW_PREFIX }}/lib/ -lrocksdb"

        # Corrected Windows specific flags: Ensure DLLs are on PATH for runtime linking if needed
        CIBW_CFLAGS_WINDOWS: "-I${{ github.workspace }}\\vcpkg\\installed\\x64-windows\\include"
        CIBW_LDFLAGS_WINDOWS: "-L${{ github.workspace }}\\vcpkg\\installed\\x64-windows\\lib -lrocksdb"
        # Add VCPKG_ROOT/installed/x64-windows/bin to PATH for runtime DLL discovery
        PATH: "${{ env.PATH }};${{ github.workspace }}\\vcpkg\\installed\\x64-windows\\bin"
>>>>>>> 009e3890

    - name: Upload wheels as artifact
      uses: actions/upload-artifact@v4
      with:
<<<<<<< HEAD
        name: python-wheels-${{ matrix.os }}
=======
        name: python-wheels
>>>>>>> 009e3890
        path: ./wheelhouse/*.whl<|MERGE_RESOLUTION|>--- conflicted
+++ resolved
@@ -1,44 +1,29 @@
-<<<<<<< HEAD
-# .github/workflows/build_wheels.yml
-=======
->>>>>>> 009e3890
 name: Build Python Wheels
 
 on:
   push:
     branches:
       - main
-<<<<<<< HEAD
-      - fix-windows-build
       - develop
     paths-ignore: # Only trigger if these paths are NOT changed
       - '**.md' # Ignore Markdown files (like README.md)
       - 'docs/**' # Ignore changes in the docs folder
       - 'LICENSE' # Ignore license file changes
       - '.github/workflows/README.md' # Specific workflow README
-=======
-      - develop
->>>>>>> 009e3890
   pull_request:
     branches:
       - main
-      - fix-windows-build
       - develop
-<<<<<<< HEAD
     paths-ignore: # Only trigger if these paths are NOT changed
       - '**.md' # Ignore Markdown files (like README.md)
       - 'docs/**' # Ignore changes in the docs folder
       - 'LICENSE' # Ignore license file changes
   workflow_dispatch: # Allows manual triggering from the GitHub Actions UI
-=======
-  workflow_dispatch:
->>>>>>> 009e3890
 
 jobs:
   build_wheels:
     name: Build wheels on ${{ matrix.os }}
     runs-on: ${{ matrix.os }}
-<<<<<<< HEAD
     timeout-minutes: 120 # Set a higher timeout for the job (e.g., 120 minutes)
     permissions:
       contents: read
@@ -57,13 +42,7 @@
       CIBW_DEBUG: "1"
       CIBW_PRERELEASE_PYTHONS: "True"
 
-=======
-    timeout-minutes: 90 # Increased timeout to ensure the *initial* long build finishes
-    strategy:
-      matrix:
-        os: [ubuntu-latest, macos-latest, windows-latest] # Uncomment these when ready
-    
->>>>>>> 009e3890
+
     steps:
     - name: Checkout code
       uses: actions/checkout@v4
@@ -95,12 +74,9 @@
     - name: Set up Python
       uses: actions/setup-python@v5
       with:
-<<<<<<< HEAD
         python-version: '3.x' # cibuildwheel will manage specific Python versions
         architecture: 'x64' # Ensure 64-bit Python is set up
-=======
-        python-version: '3.x'
->>>>>>> 009e3890
+
 
     - name: Install build dependencies
       run: |
@@ -134,31 +110,15 @@
     - name: Export GitHub Actions cache environment variables (for Windows)
       uses: actions/github-script@v7
       if: runner.os == 'Windows'
-<<<<<<< HEAD
+
       with:
         script: |
           core.exportVariable('ACTIONS_CACHE_URL', process.env.ACTIONS_CACHE_URL || '');
           core.exportVariable('ACTIONS_RUNTIME_TOKEN', process.env.ACTIONS_RUNTIME_TOKEN || '');
 
-=======
-      run: |
-        # Only clone if vcpkg wasn't restored by cache
-        if (-not (Test-Path -Path ".\vcpkg")) {
-          git clone https://github.com/microsoft/vcpkg.git
-        }
-        # Bootstrap vcpkg
-        .\vcpkg\bootstrap-vcpkg.bat -disableMetrics
-        # Install rocksdb, leveraging the binary cache
-        .\vcpkg\vcpkg.exe install rocksdb:x64-windows
-      env:
-        VCPKG_ROOT: ${{ github.workspace }}\vcpkg
-        VCPKG_BINARY_SOURCES: "clear;x-gha,readwrite" # This enables GitHub Actions Cache for Vcpkg binaries
->>>>>>> 009e3890
-
     - name: Install RocksDB (Windows via vcpkg)
       if: runner.os == 'Windows'
       run: |
-<<<<<<< HEAD
         # 1. Bootstrap vcpkg
         git clone https://github.com/microsoft/vcpkg.git "${{ env.VCPKG_ROOT }}"
         cmd /c "`"${{ env.VCPKG_ROOT }}\bootstrap-vcpkg.bat`" -disableMetrics"
@@ -247,16 +207,6 @@
     
         # 6. Install RocksDB using vcpkg
         & "${{ env.VCPKG_ROOT }}\vcpkg.exe" install rocksdb:x64-windows --debug
-=======
-        echo "--- Listing contents of VCPKG_ROOT include directory ---"
-        dir "${{ env.VCPKG_ROOT }}\installed\x64-windows\include\rocksdb" /s || true
-        echo "--- Listing contents of VCPKG_ROOT lib directory ---"
-        dir "${{ env.VCPKG_ROOT }}\installed\x64-windows\lib" /s || true
-        echo "--- Searching for db.h ---"
-        Get-ChildItem -Path "${{ env.VCPKG_ROOT }}\installed\x64-windows\include" -Filter "db.h" -Recurse -ErrorAction SilentlyContinue | Select-Object FullName || true
-        echo "--- Searching for rocksdb.lib/dll ---"
-        Get-ChildItem -Path "${{ env.VCPKG_ROOT }}\installed\x64-windows\lib" -Filter "rocksdb*" -Recurse -ErrorAction SilentlyContinue | Select-Object FullName || true
->>>>>>> 009e3890
       shell: pwsh
       env:
         VCPKG_ROOT: ${{ github.workspace }}\vcpkg
@@ -266,41 +216,9 @@
     # --- Build Wheels Step ---
     - name: Build wheels
       run: cibuildwheel --output-dir wheelhouse
-<<<<<<< HEAD
-=======
-      env:
-        CIBW_BUILD_LINUX: "cp*-manylinux_x86_64"
-        CIBW_SKIP: "*-musllinux_*"
-
-        CIBW_BEFORE_BUILD_LINUX: |
-          yum install -y rocksdb-devel snappy-devel lz4-devel zlib-devel bzip2-devel || \
-          (apt-get update && apt-get install -y librocksdb-dev libsnappy-dev liblz4-dev zlib1g-dev libbz2-dev)
-          echo "--- Debugging inside manylinux container after RocksDB install (via rpm -ql) ---"
-          echo "Files installed by rocksdb-devel:"
-          rpm -ql rocksdb-devel || true
-          echo "Files installed by rocksdb (main library):"
-          rpm -ql rocksdb || true
-          echo "--- End rpm -ql output ---"
-
-        CIBW_CFLAGS_LINUX: "-I/usr/include/"
-        CIBW_LDFLAGS_LINUX: "-L/usr/lib/ -lrocksdb"
-
-        CIBW_CFLAGS_MACOS: "-I${{ steps.brew_prefix.outputs.BREW_PREFIX }}/include/"
-        CIBW_LDFLAGS_MACOS: "-L${{ steps.brew_prefix.outputs.BREW_PREFIX }}/lib/ -lrocksdb"
-
-        # Corrected Windows specific flags: Ensure DLLs are on PATH for runtime linking if needed
-        CIBW_CFLAGS_WINDOWS: "-I${{ github.workspace }}\\vcpkg\\installed\\x64-windows\\include"
-        CIBW_LDFLAGS_WINDOWS: "-L${{ github.workspace }}\\vcpkg\\installed\\x64-windows\\lib -lrocksdb"
-        # Add VCPKG_ROOT/installed/x64-windows/bin to PATH for runtime DLL discovery
-        PATH: "${{ env.PATH }};${{ github.workspace }}\\vcpkg\\installed\\x64-windows\\bin"
->>>>>>> 009e3890
 
     - name: Upload wheels as artifact
       uses: actions/upload-artifact@v4
       with:
-<<<<<<< HEAD
         name: python-wheels-${{ matrix.os }}
-=======
-        name: python-wheels
->>>>>>> 009e3890
         path: ./wheelhouse/*.whl